package blobber

import (
	"bytes"
	"context"
	"encoding/json"
	"fmt"
	"net/http"
	"strconv"
	"sync"
	"time"

	"github.com/gorilla/mux"
	"github.com/marioevz/blobber/api"
	"github.com/marioevz/blobber/common"
	"github.com/marioevz/blobber/config"
	"github.com/marioevz/blobber/keys"
	"github.com/marioevz/blobber/p2p"
	"github.com/marioevz/blobber/proposal_actions"
	"github.com/marioevz/blobber/validator_proxy"
	beacon_client "github.com/marioevz/eth-clients/clients/beacon"
	"github.com/pkg/errors"
	"github.com/protolambda/eth2api"
	"github.com/protolambda/eth2api/client/beaconapi"
	"github.com/protolambda/zrnt/eth2/beacon"
	beacon_common "github.com/protolambda/zrnt/eth2/beacon/common"
	"github.com/protolambda/zrnt/eth2/beacon/deneb"
	"github.com/protolambda/ztyp/tree"
	"github.com/sirupsen/logrus"
)

const (
	PortBeaconTCP    = 9000
	PortBeaconUDP    = 9000
	PortBeaconAPI    = 4000
	PortBeaconGRPC   = 4001
	PortMetrics      = 8080
	PortValidatorAPI = 5000
	FarFutureEpoch   = beacon_common.Epoch(0xffffffffffffffff)

	DEFAULT_BLOBBER_HOST       = "0.0.0.0"
	DEFAULT_BLOBBER_PORT       = 19999
	DEFAULT_PROXIES_PORT_START = 20000

	DEFAULT_VALIDATOR_LOAD_TIMEOUT_SECONDS = 20
)

type Blobber struct {
	ctx context.Context

	proxies []*validator_proxy.ValidatorProxy
	cls     []*p2p.BeaconClientPeer

	// Configuration object
	*config.Config

	// planned one-time actions from api
	plannedActions []*PlannedAction

	// Other
	forkDecoder *beacon.ForkDecoder
	blobberApi  *api.BlobberApi

	// Records
	builtBlocksMap    *BuiltBlocksMap
	includeBlobRecord *common.BlobRecord
	rejectBlobRecord  *common.BlobRecord
}

type BuiltBlocksMap struct {
	BlockRoots map[beacon_common.Slot][32]byte
	sync.RWMutex
}

type PlannedAction struct {
	action     proposal_actions.ProposalAction
	result     *PlannedActionResult
	resultChan chan bool
}

type PlannedActionResult struct {
	Success    bool   `json:"success"`
	Slot       uint64 `json:"slot"`
	Root       []byte `json:"root"`
	ActionName string `json:"action_name"`
}

func init() {
	logrus.SetLevel(logrus.InfoLevel)
}

func NewBlobber(ctx context.Context, opts ...config.Option) (*Blobber, error) {
	b := &Blobber{
		ctx: ctx,

		proxies: make([]*validator_proxy.ValidatorProxy, 0),
		cls:     make([]*p2p.BeaconClientPeer, 0),

		Config: &config.Config{
			TestP2P: &p2p.TestP2P{
				ChainStatus: p2p.NewStatus(),
			},
			Host:             DEFAULT_BLOBBER_HOST,
			Port:             DEFAULT_BLOBBER_PORT,
			ProxiesPortStart: DEFAULT_PROXIES_PORT_START,

			ValidatorLoadTimeoutSeconds: DEFAULT_VALIDATOR_LOAD_TIMEOUT_SECONDS,
		},

		builtBlocksMap: &BuiltBlocksMap{
			BlockRoots: make(map[beacon_common.Slot][32]byte),
		},
		includeBlobRecord: common.NewBlobRecord(),
		rejectBlobRecord:  common.NewBlobRecord(),
	}

	// Apply the options
	if err := b.Config.Apply(opts...); err != nil {
		return nil, errors.Wrap(err, "failed to apply options")
	}

	if b.Spec == nil {
		return nil, fmt.Errorf("no spec configured")
	}
	if b.ProxiesPortStart == 0 {
		return nil, fmt.Errorf("no proxies port start configured")
	}
	if b.GenesisValidatorsRoot == (tree.Root{}) {
		return nil, fmt.Errorf("no genesis validators root configured")
	}
	if b.ExternalIP == nil {
		return nil, fmt.Errorf("no external ip configured")
	}
	if b.BeaconPortStart == 0 {
		b.BeaconPortStart = PortBeaconTCP
	}

	// Create the fork decoder
	b.forkDecoder = beacon.NewForkDecoder(b.Spec, b.GenesisValidatorsRoot)

	// Start blobber api
	if b.ApiPort != 0 {
		blobberApi, err := api.NewBlobberApi(ctx, b.Host, b.ApiPort, map[string]api.ApiHandlerCallback{
			"/ProposalAction":          b.handleProposalActionApi,
			"/ProposalActionFrequency": b.handleProposalActionFrequencyApi,
			"/ProducedBlockRoots":      b.handleProducedBlockRootsApi,
			"/RunProposalAction":       b.handleRunProposalActionApi,
		})
		if err != nil {
			return nil, errors.Wrap(err, "failed to start blobber api")
		}
		b.blobberApi = blobberApi
	}

	return b, nil
}

func (b *Blobber) Address() string {
	return fmt.Sprintf(
		"http://%s:%d",
		b.ExternalIP,
		b.Port,
	)
}

// Return a list of blobs that each proposal action has classified as must-be-included
func (b *Blobber) IncludeBlobRecord() *common.BlobRecord {
	return b.includeBlobRecord
}

// Return a list of blobs that each proposal action has classified as must-be-rejected
func (b *Blobber) RejectBlobRecord() *common.BlobRecord {
	return b.rejectBlobRecord
}

func (b *Blobber) Close() {
	for _, proxy := range b.proxies {
		proxy.Cancel()
	}
	if b.blobberApi != nil {
		b.blobberApi.Cancel()
	}
}

func (b *Blobber) AddBeaconClient(cl *beacon_client.BeaconClient, validatorProxy bool) *validator_proxy.ValidatorProxy {
	b.cls = append(b.cls, &p2p.BeaconClientPeer{BeaconClient: cl})
	if !validatorProxy {
		return nil
	}
	beaconAPIEndpoint := cl.GetAddress()
	logrus.WithFields(logrus.Fields{
		"beacon_endpoint": beaconAPIEndpoint,
	}).Info("Adding proxy")
	id := len(b.proxies)
	port := b.ProxiesPortStart + id
	proxy, err := validator_proxy.NewProxy(b.ctx, id, b.Host, port, beaconAPIEndpoint,
		map[string]validator_proxy.ResponseCallback{
			"/eth/v2/validator/blocks/{slot}": b.genValidatorBlockHandler(cl, id, 2),
			"/eth/v3/validator/blocks/{slot}": b.genValidatorBlockHandler(cl, id, 3),
		},
		b.AlwaysErrorValidatorResponse,
	)
	if err != nil {
		panic(err)
	}
	b.proxies = append(b.proxies, proxy)

	// Update the validators map
	if b.ValidatorKeys == nil {
		b.ValidatorKeys = make(map[beacon_common.ValidatorIndex]*keys.ValidatorKey)
	}
	validatorResponses, err := b.loadStateValidators(b.ctx, cl, eth2api.StateHead, nil, nil)
	if err != nil {
		panic(err)
	}
	logrus.WithFields(
		logrus.Fields{
			"state_validator_count": validatorResponses,
			"keyed_validator_count": len(b.ValidatorKeys),
		},
	).Info("Loaded validators from beacon node")

	return proxy
}

func (b *Blobber) loadStateValidators(
	parentCtx context.Context,
	bn *beacon_client.BeaconClient,
	stateId eth2api.StateId,
	validatorIds []eth2api.ValidatorId,
	statusFilter []eth2api.ValidatorStatus,
) (int, error) {
	var (
		validatorResponses = make(
			[]eth2api.ValidatorResponse,
			0,
		)
		exists bool
		err    error
	)
	ctx, cancel := context.WithTimeout(
		parentCtx,
		time.Second*time.Duration(b.ValidatorLoadTimeoutSeconds),
	)
	defer cancel()
	exists, err = beaconapi.StateValidators(
		ctx,
		bn.API(),
		stateId,
		validatorIds,
		statusFilter,
		&validatorResponses,
	)
	if !exists {
		return 0, fmt.Errorf("endpoint not found on beacon client")
	}
	if err != nil {
		return 0, errors.Wrap(err, "failed to get validators")
	}

	for _, validatorResponse := range validatorResponses {
		validatorIndex := validatorResponse.Index
		validatorPubkey := validatorResponse.Validator.Pubkey
		for _, key := range b.ValidatorKeysList {
			if bytes.Equal(key.PubKeyToBytes(), validatorPubkey[:]) {
				b.ValidatorKeys[validatorIndex] = key
				break
			}
		}
	}

	return len(validatorResponses), err
}

func (b *Blobber) GetProducedBlockRoots() map[beacon_common.Slot][32]byte {
	b.builtBlocksMap.RLock()
	defer b.builtBlocksMap.RUnlock()
	blockRoots := make(map[beacon_common.Slot][32]byte)
	for slot, blockRoot := range b.builtBlocksMap.BlockRoots {
		blockRoots[slot] = blockRoot
	}
	return blockRoots
}

func (b *Blobber) updateStatus(cl *beacon_client.BeaconClient) error {
	ctx, cancel := context.WithTimeout(b.ctx, time.Second*1)
	defer cancel()
	block, err := cl.BlockV2(ctx, eth2api.BlockHead)
	if err != nil {
		logrus.WithError(err).Error("Failed to get block")
		return errors.Wrap(err, "failed to get block")
	}

	// Update the chainstate
	b.ChainStatus.SetHead(block.Root(), block.Slot())

	// Update the fork digest
	b.ChainStatus.SetForkDigest(b.forkDecoder.ForkDigest(b.Spec.SlotToEpoch(block.Slot())))

	return nil
}

func (b *Blobber) getProposalAction(slot uint64) (proposal_actions.ProposalAction, *PlannedAction, error) {
	var proposalAction proposal_actions.ProposalAction

	b.Lock()
	defer b.Unlock()

	if len(b.plannedActions) > 0 {
		plannedAction := b.plannedActions[0]
		b.plannedActions = b.plannedActions[1:]

		return plannedAction.action, plannedAction, nil
	}

	if b.ProposalActionFrequency == 0 {
		return nil, nil, nil
	}

	if b.ProposalAction != nil {
		if b.ProposalActionFrequency == 1 || slot%b.ProposalActionFrequency == 0 {
			proposalAction = b.ProposalAction
		}
	}

	if proposalAction == nil {
		proposalAction = proposal_actions.Default{}
	}

	return proposalAction, nil, nil
}

func (b *Blobber) calcBeaconBlockDomain(slot beacon_common.Slot) beacon_common.BLSDomain {
	return beacon_common.ComputeDomain(
		beacon_common.DOMAIN_BEACON_PROPOSER,
		b.Spec.ForkVersion(slot),
		b.GenesisValidatorsRoot,
	)
}

func (b *Blobber) executeNextProposalAction(trigger_cl *beacon_client.BeaconClient, blResponse *deneb.BlockContents, validatorKey *keys.ValidatorKey) (bool, error) {
	proposalAction, plannedAction, err := b.getProposalAction(uint64(blResponse.Block.Slot))
	if err != nil {
		return false, errors.Wrap(err, "failed to get proposal action")
	}
	if proposalAction == nil {
		return false, nil
	}

	executed, blockRoot, err := b.executeProposalAction(trigger_cl, blResponse, validatorKey, proposalAction)
	if executed {
		b.builtBlocksMap.Lock()
		b.builtBlocksMap.BlockRoots[blResponse.Block.Slot] = blockRoot
		b.builtBlocksMap.Unlock()
	}

	if plannedAction != nil {
		plannedAction.result = &PlannedActionResult{
			Success:    executed,
			Slot:       uint64(blResponse.Block.Slot),
			Root:       blockRoot[:],
			ActionName: proposalAction.Name(),
		}
		close(plannedAction.resultChan)
	}

	return executed, err
}

func (b *Blobber) executeProposalAction(trigger_cl *beacon_client.BeaconClient, blResponse *deneb.BlockContents, validatorKey *keys.ValidatorKey, proposalAction proposal_actions.ProposalAction) (bool, tree.Root, error) {
	proposalActionFields := logrus.Fields(proposalAction.Fields())
	if len(proposalActionFields) > 0 {
		logrus.WithFields(proposalActionFields).Info("Action configuration")
	}

	testPeerCount := proposalAction.GetTestPeerCount()

	// Peer with the beacon nodes and broadcast the block and blobs
	testPeers, err := b.GetTestPeer(b.ctx, testPeerCount)
	if err != nil {
		return false, tree.Root{}, errors.Wrap(err, "failed to create p2p")
	} else if len(testPeers) != testPeerCount {
		return false, tree.Root{}, fmt.Errorf("failed to create p2p, expected %d, got %d", testPeerCount, len(testPeers))
	}
	for i, testPeer := range testPeers {
		logrus.WithFields(logrus.Fields{
			"index":   i,
			"peer_id": testPeer.Host.ID().String(),
		}).Debug("Created test p2p")
	}

	// Connect to the beacon nodes
	for i, cl := range b.cls {
		testPeer := testPeers[i%len(testPeers)]
		if err := testPeer.Connect(b.ctx, cl); err != nil {
			return false, tree.Root{}, errors.Wrap(err, "failed to connect to beacon node")
		}
	}

	// Log current action info
	blockRoot := blResponse.Block.HashTreeRoot(b.Spec, tree.GetHashFn())
	logrus.WithFields(logrus.Fields{
		"slot":              blResponse.Block.Slot,
		"block_root":        blockRoot.String(),
		"parent_block_root": blResponse.Block.ParentRoot.String(),
		"blob_count":        len(blResponse.Blobs),
		"action_name":       proposalAction.Name(),
	}).Info("Preparing action for block and blobs")

	calcBeaconBlockDomain := b.calcBeaconBlockDomain(blResponse.Block.Slot)
	executed, err := proposalAction.Execute(
		b.Spec,
		testPeers,
		blResponse,
		calcBeaconBlockDomain,
		validatorKey,
		b.includeBlobRecord,
		b.rejectBlobRecord,
	)

	return executed, blockRoot, errors.Wrap(err, "failed to execute proposal action")
}

func (b *Blobber) genValidatorBlockHandler(cl *beacon_client.BeaconClient, id int, version int) validator_proxy.ResponseCallback {
	return func(request *http.Request, response []byte) (bool, error) {
		var slot beacon_common.Slot
		if err := slot.UnmarshalJSON([]byte(mux.Vars(request)["slot"])); err != nil {
			return false, errors.Wrap(err, "failed to unmarshal slot")
		}
		blockVersion, blockBlobResponse, err := ParseResponse(response)
		if err != nil || blockBlobResponse == nil {
			logrus.WithFields(logrus.Fields{
				"proxy_id":   id,
				"version":    version,
				"slot":       slot,
				"requestURL": request.URL.String(),
				"response":   string(response),
			}).Debug("Failed to parse response")
			if err != nil {
				return false, errors.Wrap(err, "failed to parse response")
			}
			return false, errors.New("failed to parse response")
		}
		var validatorKey *keys.ValidatorKey
		if b.ValidatorKeys != nil {
			validatorKey = b.ValidatorKeys[blockBlobResponse.Block.ProposerIndex]
		}
		logrus.WithFields(logrus.Fields{
			"proxy_id":               id,
			"endpoint":               request.URL.Path,
			"endpoint_method":        request.Method,
			"version":                version,
			"slot":                   slot,
			"block_version":          blockVersion,
			"blob_count":             len(blockBlobResponse.Blobs),
			"proposer_index":         blockBlobResponse.Block.ProposerIndex,
			"proposer_key_available": validatorKey != nil,
		}).Debug("Received response")

		// Update the chainstate
		if err := b.updateStatus(cl); err != nil {
			logrus.WithError(err).Error("Failed to update chain status")
			return false, errors.Wrap(err, "failed to update chain status")
		}

		// Execute the proposal actions
		if validatorKey == nil {
			logrus.Warn("No validator key found, skipping proposal actions")
			return false, errors.Wrap(err, "no validator key found, skipping proposal actions")
		}
		override, err := b.executeNextProposalAction(cl, blockBlobResponse, validatorKey)
		if err != nil {
			logrus.WithError(err).Error("Failed to execute proposal actions")
		}
		return override, errors.Wrap(err, "failed to execute proposal actions")
	}
}

type BlockDataStruct struct {
	Version *string          `json:"version"`
	Data    *json.RawMessage `json:"data"`
}

func ParseResponse(response []byte) (string, *deneb.BlockContents, error) {
	var (
		blockDataStruct BlockDataStruct
	)
	if err := json.Unmarshal(response, &blockDataStruct); err != nil || blockDataStruct.Version == nil || blockDataStruct.Data == nil {
		return "", nil, errors.Wrap(err, "failed to unmarshal response into BlockDataStruct")
	}

	if *blockDataStruct.Version != "deneb" {
		logrus.WithField("version", blockDataStruct.Version).Warn("Unsupported version, skipping actions")
		logrus.WithField("response", string(response)).Debug("Unsupported version, skipping actions")
		return *blockDataStruct.Version, nil, nil
	}

	decoder := json.NewDecoder(bytes.NewReader(*blockDataStruct.Data))
	data := new(deneb.BlockContents)
	if err := decoder.Decode(&data); err != nil {
		return *blockDataStruct.Version, nil, errors.Wrap(err, "failed to decode block contents")
	}

<<<<<<< HEAD
	return *blockDataStruct.Version, data, nil
=======
	return blockDataStruct.Version, data, nil
}

func (b *Blobber) handleProposalActionApi(request *http.Request, body []byte) (interface{}, error) {
	if request.Method == http.MethodPost {
		proposalAction, err := proposal_actions.UnmarshallProposalAction(body)
		if err != nil {
			return nil, err
		}
		b.ProposalAction = proposalAction
	}
	return b.ProposalAction, nil
}

func (b *Blobber) handleProposalActionFrequencyApi(request *http.Request, body []byte) (interface{}, error) {
	if request.Method == http.MethodPost {
		value, err := strconv.ParseUint(string(body), 10, 64)
		if err != nil {
			return nil, err
		}

		b.ProposalActionFrequency = value
	}
	return b.ProposalActionFrequency, nil
}

func (b *Blobber) handleProducedBlockRootsApi(request *http.Request, body []byte) (interface{}, error) {
	if request.Method != http.MethodGet {
		return nil, fmt.Errorf("invalid method")
	}
	return b.GetProducedBlockRoots(), nil
}

func (b *Blobber) handleRunProposalActionApi(request *http.Request, body []byte) (interface{}, error) {
	if request.Method != http.MethodPost {
		return nil, fmt.Errorf("invalid method")
	}

	proposalAction, err := proposal_actions.UnmarshallProposalAction(body)
	if err != nil {
		return nil, err
	}

	plannedAction := &PlannedAction{
		action:     proposalAction,
		resultChan: make(chan bool),
	}
	b.Lock()
	b.plannedActions = append(b.plannedActions, plannedAction)
	b.Unlock()

	// wait for execution
	<-plannedAction.resultChan

	return plannedAction.result, nil
>>>>>>> ec18f5bb
}<|MERGE_RESOLUTION|>--- conflicted
+++ resolved
@@ -501,10 +501,7 @@
 		return *blockDataStruct.Version, nil, errors.Wrap(err, "failed to decode block contents")
 	}
 
-<<<<<<< HEAD
 	return *blockDataStruct.Version, data, nil
-=======
-	return blockDataStruct.Version, data, nil
 }
 
 func (b *Blobber) handleProposalActionApi(request *http.Request, body []byte) (interface{}, error) {
@@ -559,5 +556,4 @@
 	<-plannedAction.resultChan
 
 	return plannedAction.result, nil
->>>>>>> ec18f5bb
 }